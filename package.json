{
  "name": "summitsuite",
  "version": "0.1.0",
  "private": true,
  "scripts": {
    "dev": "next dev --turbopack",
    "build": "next build",
    "start": "next start",
    "lint": "next lint"
  },
  "dependencies": {
    "@supabase/auth-helpers-nextjs": "^0.10.0",
    "@supabase/postgrest-js": "^1.19.4",
    "@supabase/ssr": "^0.6.1",
<<<<<<< HEAD
    "date-fns": "^4.1.0",
=======
>>>>>>> dbdfbdfb
    "@supabase/supabase-js": "^2.50.5",
    "lucide-react": "^0.525.0",
    "next": "15.3.5",
    "postgres": "^3.4.7",
    "react": "^19.0.0",
    "react-dom": "^19.0.0",
    "recharts": "^3.0.2"
  },
  "devDependencies": {
    "@eslint/eslintrc": "^3",
    "eslint-plugin-import": "^2.32.0",
    "@tailwindcss/postcss": "^4",
    "@types/node": "^24",
    "@types/react": "^19",
    "@types/react-dom": "^19",
    "eslint": "^9",
    "eslint-config-next": "15.3.5",
<<<<<<< HEAD
    "eslint-plugin-import": "^2.32.0",
=======
>>>>>>> dbdfbdfb
    "tailwindcss": "^4",
    "typescript": "^5"
  }
}<|MERGE_RESOLUTION|>--- conflicted
+++ resolved
@@ -12,10 +12,7 @@
     "@supabase/auth-helpers-nextjs": "^0.10.0",
     "@supabase/postgrest-js": "^1.19.4",
     "@supabase/ssr": "^0.6.1",
-<<<<<<< HEAD
     "date-fns": "^4.1.0",
-=======
->>>>>>> dbdfbdfb
     "@supabase/supabase-js": "^2.50.5",
     "lucide-react": "^0.525.0",
     "next": "15.3.5",
@@ -32,11 +29,8 @@
     "@types/react": "^19",
     "@types/react-dom": "^19",
     "eslint": "^9",
+    "eslint-plugin-import": "^2.32.0",
     "eslint-config-next": "15.3.5",
-<<<<<<< HEAD
-    "eslint-plugin-import": "^2.32.0",
-=======
->>>>>>> dbdfbdfb
     "tailwindcss": "^4",
     "typescript": "^5"
   }
